--- conflicted
+++ resolved
@@ -680,7 +680,6 @@
 
 # Conversion from char array to strings
 def _convert_char_str(raw_dbr, count):
-<<<<<<< HEAD
     return ca_str(_string_at(raw_dbr.raw_value, count).decode())
 
 # Conversion from char array to bytes strings
@@ -699,26 +698,6 @@
     return ca_bytes(_make_strings(raw_dbr, count)[0])
 def _convert_str_bytes_array(raw_dbr, count):
     return _string_array(_make_strings(raw_dbr, count), count, 'S')
-=======
-    return ca_str(_string_at(raw_dbr.raw_value, count))
-
-# Conversion from char array to unicode strings
-def _convert_char_unicode(raw_dbr, count):
-    return ca_unicode(_string_at(raw_dbr.raw_value, count).decode('UTF-8'))
-
-# Arrays of standard strings.
-def _convert_str_str(raw_dbr, count):
-    return ca_str(_make_strings(raw_dbr, count)[0])
-def _convert_str_str_array(raw_dbr, count):
-    return _string_array(_make_strings(raw_dbr, count), count, 'S')
-
-# Arrays of unicode strings.
-def _convert_str_unicode(raw_dbr, count):
-    return ca_unicode(_make_strings(raw_dbr, count)[0].decode('UTF-8'))
-def _convert_str_unicode_array(raw_dbr, count):
-    strings = [s.decode('UTF-8') for s in _make_strings(raw_dbr, count)]
-    return _string_array(strings, count, 'U')
->>>>>>> f75b308c
 
 # For everything that isn't a string we either return a scalar or a ca_array
 def _convert_other(raw_dbr, count):
@@ -768,7 +747,6 @@
     if dtype is numpy.uint8 and datatype == DBR_CHAR_STR:
         # Conversion from char array to strings
         convert = _convert_char_str
-<<<<<<< HEAD
     elif dtype is numpy.uint8 and datatype == DBR_CHAR_BYTES:
         # Conversion from char array to bytes strings
         convert = _convert_char_bytes
@@ -777,16 +755,6 @@
             # String arrays, either unicode or normal.
             if isinstance(datatype, type) and issubclass(datatype, bytes):
                 convert = (_convert_str_bytes, _convert_str_bytes_array)
-=======
-    elif dtype is numpy.uint8 and datatype == DBR_CHAR_UNICODE:
-        # Conversion from char array to unicode strings
-        convert = _convert_char_unicode
-    else:
-        if dtype is str_dtype:
-            # String arrays, either unicode or normal.
-            if isinstance(datatype, type) and issubclass(datatype, unicode):
-                convert = (_convert_str_unicode, _convert_str_unicode_array)
->>>>>>> f75b308c
             else:
                 convert = (_convert_str_str, _convert_str_str_array)
         else:
