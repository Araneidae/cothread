# This file is part of the Diamond cothread library.
#
# Copyright (C) 2007 James Rowland, 2007-2012 Michael Abbott,
# Diamond Light Source Ltd.
#
# The Diamond cothread library is free software; you can redistribute it
# and/or modify it under the terms of the GNU General Public License as
# published by the Free Software Foundation; either version 2 of the License,
# or (at your option) any later version.
#
# The Diamond cothread library is distributed in the hope that it will be
# useful, but WITHOUT ANY WARRANTY; without even the implied warranty of
# MERCHANTABILITY or FITNESS FOR A PARTICULAR PURPOSE.  See the GNU General
# Public License for more details.
#
# You should have received a copy of the GNU General Public License along
# with this program; if not, write to the Free Software Foundation, Inc., 51
# Franklin St, Fifth Floor, Boston, MA 02110-1301 USA
#
# Contact:
#      Dr. Michael Abbott,
#      Diamond Light Source Ltd,
#      Diamond House,
#      Chilton,
#      Didcot,
#      Oxfordshire,
#      OX11 0DE
#      michael.abbott@diamond.ac.uk

'''Channel access datatype support.  Derived from definitions in the EPICS
header file db_access.h
'''

import ctypes
import numpy
import datetime

from . import cadef


__all__ = [
    # Basic DBR request codes: any one of these can be used as part of a
    # datatype request.
    'DBR_STRING',       # 40 character strings
    'DBR_SHORT',        # 16 bit signed
    'DBR_FLOAT',        # 32 bit float
    'DBR_ENUM',         # 16 bit unsigned
    'DBR_CHAR',         # 8 bit unsigned
    'DBR_LONG',         # 32 bit signed
    'DBR_DOUBLE',       # 64 bit float

    'DBR_CHAR_STR',     # Long strings as char arrays
    'DBR_ENUM_STR',     # Enums as strings, default otherwise
    'DBR_CHAR_BYTES',   # Long byte strings as char arrays

    'DBR_PUT_ACKT',     # Configure global alarm acknowledgement
    'DBR_PUT_ACKS',     # Acknowledge global alarm
    'DBR_STSACK_STRING', # Returns status ack structure
    'DBR_CLASS_NAME',   # Returns record type (same as .RTYP?)

    # Data type format requests
    'FORMAT_RAW',       # Request the underlying data only
    'FORMAT_TIME',      # Request alarm status and timestamp
    'FORMAT_CTRL',      # Request graphic and control fields

    'ca_extra_fields',  # List of all possible augmented field names
]

# List of all the field names that can be added to an augmented field.
ca_extra_fields = [
    # Fields common to all data types
    'name',         # Name of the PV used to create this value
    'ok',           # True for normal data, False for error code
    # Fields common to time and ctrl types
    'severity',     # Alarm severity
    'status',       # CA status code: reason for severity
    # Timestamp specific fields
    'raw_stamp',    # Unformatted timestamp in separate seconds and nsecs
    'timestamp',    # Timestamp in seconds
    'datetime',     # Timestamp converted to datetime
    # Control specific fields
    'units',        # Units for display
    'upper_disp_limit',
    'lower_disp_limit',
    'upper_alarm_limit',
    'lower_alarm_limit',
    'upper_warning_limit',
    'lower_warning_limit',
    'upper_ctrl_limit',
    'lower_ctrl_limit',
    'precision',    # Display precision for floating point values
    # Other
    'enums',        # Enumeration strings for ENUM type
]


# Standard hard-wired EPICS array sizes.
MAX_STRING_SIZE = 40        # Size of string type
MAX_UNITS_SIZE = 8          # Size of units string
MAX_ENUM_STRING_SIZE = 26   # Size of individual enumeration strings
MAX_ENUM_STATES = 16        # Numer of possible enumeration strings


ca_doc_string = \
'''All values returned from channel access are returned as "augmented"
types with extra fields.  The following fields are always present:
    name
    ok

Depending on the request type, the following extra fields may be present:

If timestamps requested:
    status, severity,
    timestamp, raw_stamp

    The timestamp is returned in two forms:
        timestamp
            This is the time stamp in the system epoch in seconds represented
            as a double.  Rounding leads to errors at the resolution of
            sub-microseconds, so this result is rounded to the nearest
            microsecond.
        raw_stamp
            This is a tuple of the time stamp as (secs, nsec) with separate
            integer fields .secs and .nsec for the seconds and nanoseconds.

If control values requested (and datatype is not DBR_ENUM):
    status, severity, units,
    upper_disp_limit, lower_disp_limit,
    upper_alarm_limit, lower_alarm_limit,
    upper_warning_limit, lower_warning_limit,
    upper_ctrl_limit, lower_ctrl_limit,
    precision (if floating point type)

If control values requested and datatype is DBR_ENUM:
    status, severity,
    enums (list of possible enumeration strings)
'''

@property
def timestamp_to_datetime(self):
    return datetime.datetime.fromtimestamp(self.timestamp)

# Augmented array used for all return values with more than one element.
class ca_array(numpy.ndarray):
    __doc__ = ca_doc_string
    datetime = timestamp_to_datetime
    def __pos__(self):
        return numpy.array(self)
    __hash__ = None

# Augmented basic Python types used for scalar values.
class ca_str(str):
    __doc__ = ca_doc_string
    datetime = timestamp_to_datetime
    def __pos__(self):
        return str(self)

class ca_bytes(bytes):
    __doc__ = ca_doc_string
    datetime = timestamp_to_datetime
    def __pos__(self):
        return bytes(self)

class ca_int(int):
    __doc__ = ca_doc_string
    datetime = timestamp_to_datetime

class ca_float(float):
    __doc__ = ca_doc_string
    datetime = timestamp_to_datetime


# The EPICS epoch begins midnight first thing on 1st January 1990 and is in UTC.
# We convert all EPICS timestamps to the Python epoch.  This is not defined in
# the language documentation but in practice is the ANSI epoch, midnight 1st
# January 1970.  Strictly we should compute
#   EPICS_epoch = calendar.timegm((1990, 1, 1, 0, 0, 0, 0, 0, 0))
# but that pulls in an extra module dependency and the number is constant:
EPICS_epoch = 631152000             # Seconds from 1970 to 1990


class ca_timestamp(ctypes.Structure):
    _fields_ = [
        ('secs',    ctypes.c_uint32),
        ('nsec',    ctypes.c_uint32)]


# ----------------------------------------------------------------------------
#   DBR type definitions

# All the following types are used to overlay dbr data returned from channel
# access or passed into channel access.

def copy_attributes_none(self, other):
    pass

def copy_attributes_time(self, other):
    other.status = self.status
    other.severity = self.severity

    # Handling the timestamp is a little awkward.  We provide both a
    # raw_stamp and a timestamp value as there is loss of ns precision in
    # the timestamp value (represented as a double) and the raw_stamp value
    # is awkward for computation.
    secs = self.raw_stamp.secs + EPICS_epoch
    nsec = self.raw_stamp.nsec
    other.raw_stamp = (secs, nsec)
    # The timestamp is rounded to microseconds, both to avoid confusion
    # (because the ns part is rounded already) and to avoid an excruciating
    # bug in the .fromtimestamp() function.
    other.timestamp = round(secs + nsec * 1e-9, 6)

def copy_attributes_ctrl(self, other):
    other.status = self.status
    other.severity = self.severity

    other.units = ctypes.string_at(self.units).decode()
    other.upper_disp_limit = self.upper_disp_limit
    other.lower_disp_limit = self.lower_disp_limit
    other.upper_alarm_limit = self.upper_alarm_limit
    other.lower_alarm_limit = self.lower_alarm_limit
    other.upper_warning_limit = self.upper_warning_limit
    other.lower_warning_limit = self.lower_warning_limit
    other.upper_ctrl_limit = self.upper_ctrl_limit
    other.lower_ctrl_limit = self.lower_ctrl_limit

    if hasattr(self, 'precision'):
        other.precision = self.precision

# This particular dtype is used for strings, and indeed identity to this
# value is used to recognise the string type!
str_dtype = numpy.dtype('S%d' % MAX_STRING_SIZE)


# Base DBR types
class dbr_string(ctypes.Structure):
    dtype = str_dtype
    copy_attributes = copy_attributes_none
    _fields_ = [('raw_value', (ctypes.c_byte * MAX_STRING_SIZE) * 1)]

class dbr_short(ctypes.Structure):
    dtype = numpy.int16
    scalar = ca_int
    copy_attributes = copy_attributes_none
    _fields_ = [('raw_value', ctypes.c_int16 * 1)]

class dbr_float(ctypes.Structure):
    dtype = numpy.float32
    scalar = ca_float
    copy_attributes = copy_attributes_none
    _fields_ = [('raw_value', ctypes.c_float * 1)]

class dbr_enum(ctypes.Structure):
    dtype = numpy.uint16
    scalar = ca_int
    copy_attributes = copy_attributes_none
    _fields_ = [('raw_value', ctypes.c_uint16 * 1)]

class dbr_char(ctypes.Structure):
    dtype = numpy.uint8
    scalar = ca_int
    copy_attributes = copy_attributes_none
    _fields_ = [('raw_value', ctypes.c_uint8 * 1)]

class dbr_long(ctypes.Structure):
    dtype = numpy.int32
    scalar = ca_int
    copy_attributes = copy_attributes_none
    _fields_ = [('raw_value', ctypes.c_int32 * 1)]

class dbr_double(ctypes.Structure):
    dtype = numpy.float64
    scalar = ca_float
    copy_attributes = copy_attributes_none
    _fields_ = [('raw_value', ctypes.c_double * 1)]

# DBR types with timestamps.

class dbr_time_string(ctypes.Structure):
    dtype = str_dtype
    copy_attributes = copy_attributes_time
    _fields_ = [
        ('status',    ctypes.c_int16),
        ('severity',  ctypes.c_int16),
        ('raw_stamp', ca_timestamp),
        ('raw_value', (ctypes.c_byte * MAX_STRING_SIZE) * 1)]

class dbr_time_short(ctypes.Structure):
    dtype = numpy.int16
    scalar = ca_int
    copy_attributes = copy_attributes_time
    _fields_ = [
        ('status',    ctypes.c_int16),
        ('severity',  ctypes.c_int16),
        ('raw_stamp', ca_timestamp),
        ('RISC_pad',  ctypes.c_int16),
        ('raw_value', ctypes.c_int16 * 1)]

class dbr_time_float(ctypes.Structure):
    dtype = numpy.float32
    scalar = ca_float
    copy_attributes = copy_attributes_time
    _fields_ = [
        ('status',    ctypes.c_int16),
        ('severity',  ctypes.c_int16),
        ('raw_stamp', ca_timestamp),
        ('raw_value', ctypes.c_float * 1)]

class dbr_time_enum(ctypes.Structure):
    dtype = numpy.uint16
    scalar = ca_int
    copy_attributes = copy_attributes_time
    _fields_ = [
        ('status',    ctypes.c_int16),
        ('severity',  ctypes.c_int16),
        ('raw_stamp', ca_timestamp),
        ('RISC_pad',  ctypes.c_int16),
        ('raw_value', ctypes.c_uint16 * 1)]

class dbr_time_char(ctypes.Structure):
    dtype = numpy.uint8
    scalar = ca_int
    copy_attributes = copy_attributes_time
    _fields_ = [
        ('status',    ctypes.c_int16),
        ('severity',  ctypes.c_int16),
        ('raw_stamp', ca_timestamp),
        ('RISC_pad0', ctypes.c_int16),
        ('RISC_pad1', ctypes.c_uint8),
        ('raw_value', ctypes.c_uint8 * 1)]

class dbr_time_long(ctypes.Structure):
    dtype = numpy.int32
    scalar = ca_int
    copy_attributes = copy_attributes_time
    _fields_ = [
        ('status',    ctypes.c_int16),
        ('severity',  ctypes.c_int16),
        ('raw_stamp', ca_timestamp),
        ('raw_value', ctypes.c_int32 * 1)]

class dbr_time_double(ctypes.Structure):
    dtype = numpy.float64
    scalar = ca_float
    copy_attributes = copy_attributes_time
    _fields_ = [
        ('status',    ctypes.c_int16),
        ('severity',  ctypes.c_int16),
        ('raw_stamp', ca_timestamp),
        ('RISC_pad',  ctypes.c_int32),
        ('raw_value', ctypes.c_double * 1)]

# DBR types with full control and graphical fields

class dbr_ctrl_short(ctypes.Structure):
    dtype = numpy.int16
    scalar = ca_int
    copy_attributes = copy_attributes_ctrl
    _fields_ = [
        ('status',              ctypes.c_int16),
        ('severity',            ctypes.c_int16),
        ('units',               ctypes.c_char * MAX_UNITS_SIZE),
        ('upper_disp_limit',    ctypes.c_int16),
        ('lower_disp_limit',    ctypes.c_int16),
        ('upper_alarm_limit',   ctypes.c_int16),
        ('upper_warning_limit', ctypes.c_int16),
        ('lower_warning_limit', ctypes.c_int16),
        ('lower_alarm_limit',   ctypes.c_int16),
        ('upper_ctrl_limit',    ctypes.c_int16),
        ('lower_ctrl_limit',    ctypes.c_int16),
        ('raw_value',           ctypes.c_int16 * 1)]

class dbr_ctrl_float(ctypes.Structure):
    dtype = numpy.float32
    scalar = ca_float
    copy_attributes = copy_attributes_ctrl
    _fields_ = [
        ('status',              ctypes.c_int16),
        ('severity',            ctypes.c_int16),
        ('precision',           ctypes.c_int16),
        ('RISC_pad',            ctypes.c_int16),
        ('units',               ctypes.c_char * MAX_UNITS_SIZE),
        ('upper_disp_limit',    ctypes.c_float),
        ('lower_disp_limit',    ctypes.c_float),
        ('upper_alarm_limit',   ctypes.c_float),
        ('upper_warning_limit', ctypes.c_float),
        ('lower_warning_limit', ctypes.c_float),
        ('lower_alarm_limit',   ctypes.c_float),
        ('upper_ctrl_limit',    ctypes.c_float),
        ('lower_ctrl_limit',    ctypes.c_float),
        ('raw_value',           ctypes.c_float * 1)]

class dbr_ctrl_enum(ctypes.Structure):
    dtype = numpy.uint16
    scalar = ca_int
    _fields_ = [
        ('status',   ctypes.c_int16),
        ('severity', ctypes.c_int16),
        ('no_str',   ctypes.c_int16),
        ('raw_strs', (ctypes.c_char * MAX_ENUM_STRING_SIZE) * MAX_ENUM_STATES),
        ('raw_value', ctypes.c_uint16 * 1)]

    def copy_attributes(self, other):
        other.status = self.status
        other.severity = self.severity
        other.enums = [
            ctypes.string_at(s).decode() for s in self.raw_strs[:self.no_str]]

class dbr_ctrl_char(ctypes.Structure):
    dtype = numpy.uint8
    scalar = ca_int
    copy_attributes = copy_attributes_ctrl
    _fields_ = [
        ('status',              ctypes.c_int16),
        ('severity',            ctypes.c_int16),
        ('units',               ctypes.c_char * MAX_UNITS_SIZE),
        ('upper_disp_limit',    ctypes.c_uint8),
        ('lower_disp_limit',    ctypes.c_uint8),
        ('upper_alarm_limit',   ctypes.c_uint8),
        ('upper_warning_limit', ctypes.c_uint8),
        ('lower_warning_limit', ctypes.c_uint8),
        ('lower_alarm_limit',   ctypes.c_uint8),
        ('upper_ctrl_limit',    ctypes.c_uint8),
        ('lower_ctrl_limit',    ctypes.c_uint8),
        ('RISC_pad',            ctypes.c_uint8),
        ('raw_value',           ctypes.c_uint8 * 1)]

class dbr_ctrl_long(ctypes.Structure):
    dtype = numpy.int32
    scalar = ca_int
    copy_attributes = copy_attributes_ctrl
    _fields_ = [
        ('status',              ctypes.c_int16),
        ('severity',            ctypes.c_int16),
        ('units',               ctypes.c_char * MAX_UNITS_SIZE),
        ('upper_disp_limit',    ctypes.c_int32),
        ('lower_disp_limit',    ctypes.c_int32),
        ('upper_alarm_limit',   ctypes.c_int32),
        ('upper_warning_limit', ctypes.c_int32),
        ('lower_warning_limit', ctypes.c_int32),
        ('lower_alarm_limit',   ctypes.c_int32),
        ('upper_ctrl_limit',    ctypes.c_int32),
        ('lower_ctrl_limit',    ctypes.c_int32),
        ('raw_value',           ctypes.c_int32 * 1)]

class dbr_ctrl_double(ctypes.Structure):
    dtype = numpy.float64
    scalar = ca_float
    copy_attributes = copy_attributes_ctrl
    _fields_ = [
        ('status',              ctypes.c_int16),
        ('severity',            ctypes.c_int16),
        ('precision',           ctypes.c_int16),
        ('RISC_pad0',           ctypes.c_int16),
        ('units',               ctypes.c_char * MAX_UNITS_SIZE),
        ('upper_disp_limit',    ctypes.c_double),
        ('lower_disp_limit',    ctypes.c_double),
        ('upper_alarm_limit',   ctypes.c_double),
        ('upper_warning_limit', ctypes.c_double),
        ('lower_warning_limit', ctypes.c_double),
        ('lower_alarm_limit',   ctypes.c_double),
        ('upper_ctrl_limit',    ctypes.c_double),
        ('lower_ctrl_limit',    ctypes.c_double),
        ('raw_value',           ctypes.c_double * 1)]


class dbr_stsack_string(ctypes.Structure):
    dtype = str_dtype
    _fields_ = [
        ('status',              ctypes.c_int16),
        ('severity',            ctypes.c_int16),
        ('ackt',                ctypes.c_int16),
        ('acks',                ctypes.c_int16),
        ('raw_value',           (ctypes.c_byte * MAX_STRING_SIZE) * 1)]
    def copy_attributes(self, other):
        other.status = self.status
        other.severity = self.severity
        other.ackt = self.ackt
        other.acks = self.acks


# DBR request codes.  These correspond precisely to the types above, as
# identified in the DbrCodeToType lookup table below.
DBR_STRING = 0
DBR_SHORT = 1
DBR_FLOAT = 2
DBR_ENUM = 3
DBR_CHAR = 4
DBR_LONG = 5
DBR_DOUBLE = 6

DBR_TIME_STRING = 14
DBR_TIME_SHORT = 15
DBR_TIME_FLOAT = 16
DBR_TIME_ENUM = 17
DBR_TIME_CHAR = 18
DBR_TIME_LONG = 19
DBR_TIME_DOUBLE = 20

DBR_CTRL_SHORT = 29
DBR_CTRL_FLOAT = 30
DBR_CTRL_ENUM = 31
DBR_CTRL_CHAR = 32
DBR_CTRL_LONG = 33
DBR_CTRL_DOUBLE = 34

DBR_PUT_ACKT = 35       # Configure global alarm acknowledgement
DBR_PUT_ACKS = 36       # Acknowledge global alarm
DBR_STSACK_STRING = 37
DBR_CLASS_NAME = 38

# Special value for DBR_CHAR as str special processing.
DBR_ENUM_STR = 996
DBR_CHAR_BYTES = 997
DBR_CHAR_STR = 999


# Lookup table to convert supported DBR type codes into the corresponding DBR
# datatype.
DbrCodeToType = {
    DBR_STRING : dbr_string,
    DBR_SHORT : dbr_short,
    DBR_FLOAT : dbr_float,
    DBR_ENUM : dbr_enum,
    DBR_CHAR : dbr_char,
    DBR_LONG : dbr_long,
    DBR_DOUBLE : dbr_double,

    DBR_TIME_STRING : dbr_time_string,
    DBR_TIME_SHORT : dbr_time_short,
    DBR_TIME_FLOAT : dbr_time_float,
    DBR_TIME_ENUM : dbr_time_enum,
    DBR_TIME_CHAR : dbr_time_char,
    DBR_TIME_LONG : dbr_time_long,
    DBR_TIME_DOUBLE : dbr_time_double,

    DBR_CTRL_SHORT : dbr_ctrl_short,
    DBR_CTRL_FLOAT : dbr_ctrl_float,
    DBR_CTRL_ENUM : dbr_ctrl_enum,
    DBR_CTRL_CHAR : dbr_ctrl_char,
    DBR_CTRL_LONG : dbr_ctrl_long,
    DBR_CTRL_DOUBLE : dbr_ctrl_double,

    DBR_STSACK_STRING : dbr_stsack_string,
    DBR_CLASS_NAME : dbr_string,
}


# List of basic DBR types that we can process directly.
BasicDbrTypes = set([
    DBR_STRING,     DBR_SHORT,      DBR_FLOAT,      DBR_ENUM,
    DBR_CHAR,       DBR_LONG,       DBR_DOUBLE,
])


# Conversion from numpy character codes to DBR types.
NumpyCharCodeToDbr = {
    # The following type codes are supported directly:
    'b':    DBR_CHAR,       # byte   = int8
    'h':    DBR_SHORT,      # short  = int16
    'i':    DBR_LONG,       # intc   = int32
    'f':    DBR_FLOAT,      # single = float32
    'd':    DBR_DOUBLE,     # float_ = float64
    'S':    DBR_STRING,     # bytes_

    # The following type codes are weakly supported by pretending that
    # they're related types.
    '?':    DBR_CHAR,       # bool_
    'B':    DBR_CHAR,       # ubyte  = uint8
    'H':    DBR_SHORT,      # ushort = uint16
    'I':    DBR_LONG,       # uintc  = uint32

    # Unicode is supported by decoding from DBR_STRING
    'U':    DBR_STRING,     # str => unicode

    # We translate machine native integers to DBR_LONG as EPICS has no support
    # for 64-bit integers, but not allowing int as an argument is too confusing.
    'l':    DBR_LONG,       # int_ => int32, truncate as necessary
    'L':    DBR_LONG,       # uint => int32

    # The following type codes are not supported at all:
    #   q   longlong        Q   ulonglong       g   longfloat
    #   F   csingle         D   complex_        G   clongfloat
    #   O   object_         V   void            p, P    pointer types
}



# Format codes for type_to_dbr function.
FORMAT_RAW = 0
FORMAT_TIME = 1
FORMAT_CTRL = 2

class InvalidDatatype(Exception):
    '''Invalid datatype requested.'''

def _datatype_to_dbr(datatype):
    '''Converts Python datatype into a dbrcode and numpy dtype if possible,
    otherwise raises appropriate exception.'''
    try:
        # Rely on numpy for generic datatype recognition and conversion together
        # with filtering through our array of acceptable types.
<<<<<<< HEAD
        dtype = numpy.dtype(datatype)
        dbrcode = NumpyCharCodeToDbr[dtype.char]
    except Exception as error:
        raise InvalidDatatype(
            'Datatype "%s" not supported for channel access' % datatype) \
            from error
    else:
        return dbrcode, dtype
=======
        return NumpyCharCodeToDbr[numpy.dtype(datatype).char]
    except:
        raise InvalidDatatype(
            'Datatype "%s" not supported for channel access' % datatype)
>>>>>>> 1bea4a09

def _type_to_dbrcode(datatype, format):
    '''Converts a datatype and format request to a dbr value, or raises an
    exception if this cannot be done.

    datatype can be either a DBF_XXXX value as returned by ca_field_type() or
    data type supported by numpy

    format can be one of
      - FORMAT_RAW: retrieve the raw format only
      - FORMAT_TIME: retrieve timestamp and alarm status data
      - FORMAT_CTRL: retrieve limit and control data
    '''
    if datatype not in BasicDbrTypes:
        if datatype in [DBR_CHAR_STR, DBR_CHAR_BYTES]:
            datatype = DBR_CHAR     # Retrieve this type using char array
        elif datatype in [DBR_STSACK_STRING, DBR_CLASS_NAME]:
            return datatype         # format is meaningless in this case
        else:
            datatype = _datatype_to_dbr(datatype)

    # Now take account of the format
    if format == FORMAT_RAW:
        # Use the raw datatype
        return datatype
    elif format == FORMAT_TIME:
        # Return corresponding DBR_TIME_XXXX value
        return datatype + 14
    elif format == FORMAT_CTRL:
        if datatype == DBR_STRING:
            # There is no ctrl option for strings, so in this case provide
            # the richest format we have available.
            return DBR_TIME_STRING
        else:
            # Return corresponding DBR_CTRL_XXX value
            return datatype + 28
    else:
        raise InvalidDatatype('Format not recognised')


# Helper functions for string arrays used in _convert_str_{str,bytes} below.
def _make_strings(raw_dbr, count):
    p_raw_value = ctypes.pointer(raw_dbr.raw_value[0])
    return [ctypes.string_at(p_raw_value[n]) for n in range(count)]

def _string_result(strings, count, scalar, dtypechar):
    if count == 1:
        return scalar(strings[0])
    else:
        n = max(len(s) for s in strings)
        result = ca_array((count,), dtype = '%s%d' % (dtypechar, n))
        for i, s in enumerate(strings):
            result[i] = s
        return result


# Conversion functions from raw_dbr to specified format.  These all take a
# raw_dbr and compute the appropriate selected Python type.  One of these
# conversion functions is selected internally with type_to_dbr below.

# Conversion from char array to strings
def _convert_char_str(raw_dbr, count):
    # Need string_at() twice to ensure string is size limited *and* null
    # terminated.
    result = ctypes.string_at(ctypes.string_at(raw_dbr.raw_value, count))
    return ca_str(result.decode())

# Conversion from char array to bytes strings
def _convert_char_bytes(raw_dbr, count):
    result = ctypes.string_at(ctypes.string_at(raw_dbr.raw_value, count))
    return ca_bytes(result)

# Arrays of standard strings.
def _convert_str_str(raw_dbr, count):
    strings = [s.decode() for s in _make_strings(raw_dbr, count)]
    return _string_result(strings, count, ca_str, 'U')

# Arrays of bytes strings.
def _convert_str_bytes(raw_dbr, count):
    return _string_result(_make_strings(raw_dbr, count), count, ca_bytes, 'S')

# For everything that isn't a string we either return a scalar or a ca_array
def _convert_other(raw_dbr, count):
    if count == 1:
        # Single elements are always returned as scalars.
        return raw_dbr.scalar(raw_dbr.raw_value[0])
    else:
        # Build a fresh ca_array to receive a copy of the raw data in the dbr.
        # We have to take a copy, because the dbr is transient, and it is
        # helpful to use a numpy array as a container, because of the support it
        # provides.  It is essential that the dtype correctly matches the memory
        # layout of the raw dbr, and of course that the count is accurate.
        result = ca_array(shape = (count,), dtype = raw_dbr.dtype)
        ctypes.memmove(result.ctypes.data, raw_dbr.raw_value, result.nbytes)
        return result


def type_to_dbr(channel, datatype, format):
    '''Converts data request into the appropriate dbr code and conversion.  The
    channel must be ready so that its field type can be interrogated.  Returns
    dbr code together with conversion function for transforming dbr values of
    that type back into Python values.'''

    name = channel.name
    if datatype is None:
        # Use natural channel data type if no type specified.
        datatype = cadef.ca_field_type(channel)
        # A special hack for char arrays with PV name ending in $ -- these are
        # handled specially by EPICS as long strings.
        if datatype == DBR_CHAR and name[-1] == '$':
            datatype = DBR_CHAR_STR
    elif datatype == DBR_ENUM_STR:
        # A similar hack: for DBR_ENUM_STR use natural channel data type except
        # for enums which are fetched as strings.
        datatype = cadef.ca_field_type(channel)
        if datatype == DBR_ENUM:
            datatype = DBR_STRING

    # Prepare as much beforehand for conversion.
    dbrcode = _type_to_dbrcode(datatype, format)
    dbr_type = DbrCodeToType[dbrcode]
    dtype = dbr_type.dtype

    # Determine precisely which conversion from dbr to Python is required: all
    # the options for strings add a lot of complexity, ordinary numeric values
    # are all handled uniformly.
    if dtype is numpy.uint8 and datatype == DBR_CHAR_STR:
        # Conversion from char array to strings
        convert = _convert_char_str
    elif dtype is numpy.uint8 and datatype == DBR_CHAR_BYTES:
        # Conversion from char array to bytes strings
        convert = _convert_char_bytes
    elif dtype is str_dtype:
        # String arrays, either bytes or normal.
        if isinstance(datatype, type) and issubclass(datatype, bytes):
            convert = _convert_str_bytes
        else:
            convert = _convert_str_str
    else:
        convert = _convert_other


    # We return this function to perform conversion from dbr to Python value.
    def dbr_to_value(raw_dbr, dbrcode_in, count):
        # If the dbrcode has changed (this really shouldn't happen) then we've
        # got a problem!  If this does happen I'll need to handle this better,
        # as this is a pretty poor place to raise an exception.
        assert dbrcode_in == dbrcode, 'Oops, I didn\'t expect CA to do that'

        # Reinterpret the raw_dbr as a pointer to the appropriate structure as
        # identified by the given dbrcode.  We can then cast the raw_dbr
        # structure into an instance of this dbr: the data we want is then
        # available in the .raw_dbr field of this structure.
        raw_dbr = ctypes.cast(raw_dbr, ctypes.POINTER(dbr_type))[0]
        result = convert(raw_dbr, count)

        # Finally copy across any attributes together with the pv name and a
        # success indicator.
        raw_dbr.copy_attributes(result)
        result.name = name
        result.ok = True
        return result

    return dbrcode, dbr_to_value


# -----------------------------------------------------------------------------
# From Python value to DBR encoding, used by caput()

def _datatype_to_dtype(datatype):
    '''Converts any user specified datatype into dbrcode and dtype.'''
    if datatype not in BasicDbrTypes:
        datatype = _datatype_to_dbr(datatype)
    return datatype, DbrCodeToType[datatype].dtype


def _require_value(value, dtype):
    '''Use numpy to convert value into specified target type ready for transport
    over channel access.'''
    result = numpy.require(value, requirements = 'C', dtype = dtype)
    if result.shape == ():
        result.shape = (1,)
    assert result.ndim == 1, 'Can\'t put multidimensional arrays!'
    return result


def value_to_dbr(channel, datatype, value):
    '''Takes an ordinary Python value and converts it into a value in dbr
    format suitable for sending to channel access.  Returns the target
    datatype and the number of elements together with a pointer to the raw
    data and (for lifetime management) the object containing the data.'''

    # If no datatype specified then use the target datatype.
    if datatype is None:
        if isinstance(value, (str, bytes)):
            # Give strings with no datatype special treatment, let the IOC do
            # the decoding.  It's safer this way.
            datatype = DBR_STRING
        else:
            datatype = cadef.ca_field_type(channel)
            if datatype == DBR_CHAR and channel.name[-1] == '$':
                # Treat char arrays with name ending in $ as long strings.
                datatype = DBR_CHAR_STR

    if datatype == DBR_CHAR_STR:
        # Char arrays as strings need special treatment.
        count = cadef.ca_element_count(channel)
        try:
            result = _require_value(value, 'S%d' % count)
        except UnicodeEncodeError:
            # Unicode needs to be encoded
            result = _require_value(value.encode(), 'S%d' % count)
        assert result.shape[0] == 1, \
            'Can\'t put array of strings as char array'
        return DBR_CHAR, count, result.ctypes.data, result
    elif datatype in [DBR_PUT_ACKT, DBR_PUT_ACKS]:
        # For DBR_PUT_ACKT and DBR_PUT_ACKS we return an integer
        value = ctypes.c_int32(value)
        return datatype, 1, ctypes.byref(value), value
    else:
        # For all other types compute the appropriate transport type
        dbrcode, dtype = _datatype_to_dtype(datatype)
        if dbrcode is DBR_STRING:
            try:
                # We'll let numpy do most of the heavy lifting.
                result = _require_value(value, str_dtype)
            except UnicodeEncodeError:
                # Whoops, looks like unicode, need to encode each string.
                value = _require_value(value, None)
                result = numpy.empty(value.shape, str_dtype)
                for n, s in enumerate(value):
                    result[n] = s.encode()
        else:
            # Numpy can do all the conversion for all the remaining data types.
            result = _require_value(value, dtype)

        return dbrcode, len(result), result.ctypes.data, result<|MERGE_RESOLUTION|>--- conflicted
+++ resolved
@@ -600,21 +600,11 @@
     try:
         # Rely on numpy for generic datatype recognition and conversion together
         # with filtering through our array of acceptable types.
-<<<<<<< HEAD
-        dtype = numpy.dtype(datatype)
-        dbrcode = NumpyCharCodeToDbr[dtype.char]
+        return NumpyCharCodeToDbr[numpy.dtype(datatype).char]
     except Exception as error:
         raise InvalidDatatype(
             'Datatype "%s" not supported for channel access' % datatype) \
             from error
-    else:
-        return dbrcode, dtype
-=======
-        return NumpyCharCodeToDbr[numpy.dtype(datatype).char]
-    except:
-        raise InvalidDatatype(
-            'Datatype "%s" not supported for channel access' % datatype)
->>>>>>> 1bea4a09
 
 def _type_to_dbrcode(datatype, format):
     '''Converts a datatype and format request to a dbr value, or raises an
