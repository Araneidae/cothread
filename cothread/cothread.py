# This file is part of the Diamond cothread library.
#
# Copyright (C) 2007 James Rowland, 2007-2012 Michael Abbott,
# Diamond Light Source Ltd.
#
# The Diamond cothread library is free software; you can redistribute it
# and/or modify it under the terms of the GNU General Public License as
# published by the Free Software Foundation; either version 2 of the License,
# or (at your option) any later version.
#
# The Diamond cothread library is distributed in the hope that it will be
# useful, but WITHOUT ANY WARRANTY; without even the implied warranty of
# MERCHANTABILITY or FITNESS FOR A PARTICULAR PURPOSE.  See the GNU General
# Public License for more details.
#
# You should have received a copy of the GNU General Public License along
# with this program; if not, write to the Free Software Foundation, Inc., 51
# Franklin St, Fifth Floor, Boston, MA 02110-1301 USA
#
# Contact:
#      Dr. Michael Abbott,
#      Diamond Light Source Ltd,
#      Diamond House,
#      Chilton,
#      Didcot,
#      Oxfordshire,
#      OX11 0DE
#      michael.abbott@diamond.ac.uk

'''Simple cooperative threading using coroutines.  The following functions
define the interface provided by this module.

    Spawn(function, arguments...)
        A new cooperative thread, or "task", is created as a call to
        function(arguments).  Control is not transferred to the task until
        control is yielded.

    Sleep(delay)
    SleepUntil(time)
        The calling task is suspended until the given time.  Sleep(delay)
        suspends the task for at least delay seconds, SleepUntil(time)
        suspends until the specified time has passed (time is defined as the
        value returned by time.time()).
            Control is not returned to the calling task until all other
        active tasks have been processed.

    Yield()
        Yield() suspends control so that all other potentially busy tasks can
        run.

Instances of the Event object can be used for communication between tasks.
The following Event object methods are relevant.

    Wait()
    Wait(timeout)
        Waits for the event object to be signalled or for the timeout to
        expire (if specified).  Returns True if a signal was received, False
        if a timeout ocurred.

    Signal()
        Signals the event object, releasing at least one waiting task.

Similarly the EventQueue can be used for communication.
'''

# It might be worth taking a close look at:
#   http://wiki.secondlife.com/wiki/Eventlet

import sys
import os
import time
import bisect
import traceback
import collections
<<<<<<< HEAD
import _thread
=======
import thread
import threading
>>>>>>> 7ad63cea

from . import _coroutine

if os.environ.get('COTHREAD_CHECK_STACK'):
    _coroutine.enable_check_stack(True)

from . import coselect


__all__ = [
    'Spawn',            # Spawn new task

    'Sleep',            # Suspend task for given delay
    'SleepUntil',       # Suspend task until specified time
    'Yield',            # Suspend task for immediate resumption

    'Event',            # Event for waiting and signalling
    'Pulse',            # Event for dynamic condition variables
    'EventQueue',       # Queue of objects with event handling
    'ThreadedEventQueue',   # Event queue designed to work with threads
    'WaitForAll',       # Wait for all events to become ready

    'AbsTimeout',       # Converts timeout into absolute deadline format
    'GetDeadline',      # Returns deadline associated with timeout
    'Deadline',         # Converts deadline into timeout format

    'Timedout',         # Timeout exception raised by event waiting

    'Quit',             # Immediate process quit
    'WaitForQuit',      # Wait until Quit() is called

    'Timer',            # One-shot cancellable timer
    'Callback',         # Simple asynchronous synchronisation
    'CallbackResult',   # Asynchronous synchronisation with result
]




class _TimerQueue(object):
    '''A timer queue: objects are held on the queue in timeout sequence.'''

    # The queue is implemented using the bisect function to insert objects
    # into the queue without having to resort the list.  This is cheap and
    # cheerful to implement and runs fast enough.

    def __init__(self):
        # We maintain the list of timeouts and the associated tasks separately
        # so that bisect searching can safely search the timeouts list without
        # trying to compare wakeups.
        self.__timeouts = []
        self.__wakeups = []
        self.__garbage = 0

    def put(self, task, timeout):
        '''Adds value to the queue with the specified timeout.'''
        index = bisect.bisect(self.__timeouts, timeout)
        self.__timeouts.insert(index, timeout)
        self.__wakeups.insert(index, task)

    def timeout(self):
        '''Returns the timeout of the queue.  Only valid if queue not empty.'''
        return self.__timeouts[0]

    def wake_expired(self):
        index = bisect.bisect_right(self.__timeouts, time.time())
        expired = self.__wakeups[:index]
        del self.__timeouts[:index]
        del self.__wakeups[:index]

        for task in expired:
            if not task.wakeup(_WAKEUP_TIMEOUT):
                self.__garbage -= 1
        assert 0 <= self.__garbage <= len(self)

    def __len__(self):
        '''Returns the number of entries on the queue.'''
        return len(self.__timeouts)

    def cancel(self):
        '''This is called to cancel a timeout.  We add this to our garbage
        count, triggering a garbage collect if appropriate.'''
        self.__garbage += 1
        if 2 * self.__garbage > len(self):
            timeouts = []
            wakeups = []
            for timeout, task in zip(self.__timeouts, self.__wakeups):
                if not task.woken():
                    timeouts.append(timeout)
                    wakeups.append(task)
            self.__timeouts = timeouts
            self.__wakeups = wakeups
            self.__garbage = 0


class _WakeupQueue(object):
    __slots__ = [
        '__waiters',        # List of wakeup objects pending wakeup
        '__garbage',        # Count of expired wakeup objects
    ]

    def __init__(self):
        self.__waiters = []
        # Every time a timeout occurs a waiter is left behind on the timer
        # queue.  We keep count of these as "garbage", and at the appropriate
        # time we can garbage collect the queue.
        self.__garbage = 0

    def __len__(self):
        return len(self.__waiters)

    def append(self, waiter):
        self.__waiters.append(waiter)

    def wake(self, wake_all):
        if self.__waiters:
            if wake_all:
                for task in self.__waiters:
                    task.wakeup(_WAKEUP_NORMAL)
                self.__waiters = []
                self.__garbage = 0
            else:
                # Wake the first task that actually wakes, mark the rest as
                # junk.
                for n, task in enumerate(self.__waiters):
                    if task.wakeup(_WAKEUP_NORMAL):
                        break
                    else:
                        self.__garbage -= 1
                del self.__waiters[:n+1]
        assert 0 <= self.__garbage <= len(self)

    def cancel(self):
        # A cancelled wait becomes garbage on the waiting queue.  We keep
        # count of how much garbage there is -- once the queue has more
        # garbage than waiters it's probably time to rebuild the queue and
        # keep only those waiters which haven't been woken yet.
        self.__garbage += 1
        if 2 * self.__garbage > len(self):
            self.__waiters = [task
                for task in self.__waiters
                if not task.woken()]
            self.__garbage = 0


class _Wakeup(object):
    '''A _Wakeup object is used when a task is to be suspended on one or more
    queues.  On wakeup the original task is woken, but only once: this is
    used to ensure that entries on other queues are effectively cancelled.'''

    __slots__ = [
        '__task',           # Coroutine associated with task to wake
        '__wakeup_task',    # Action to take on wakeup
        '__queue',          # Queue where this wakeup object resides
        '__timers',         # Timeout queue for this wakeup
    ]

    def __init__(self, wakeup_task, queue, timers):
        self.__task = _coroutine.get_current()
        self.__wakeup_task = wakeup_task
        self.__queue = queue
        self.__timers = timers

    def wakeup(self, reason):
        if self.__task:
            # Let the scheduler know that this task has been woken, and forget
            # about it, so we don't wake it again.
            #    Note that it's rather important to mark this wakeup as woken
            # *before* calling the queue cancel() functions, as otherwise
            # their garbage collection will be confused!
            self.__wakeup_task(self.__task, reason)
            self.__task = None

            # Each queue needs to be cancelled if it's not the wakeup reason.
            # This test also properly deals with _WAKEUP_INTERRUPT, which
            # requires both queues to be cancelled.
            if reason != _WAKEUP_NORMAL and self.__queue:
                self.__queue.cancel()
            if reason != _WAKEUP_TIMEOUT and self.__timers:
                self.__timers.cancel()

            # Also drop our reference to the queue to avoid overextending
            # object lifetime.
            self.__queue = None
            return True
        else:
            return False

    def woken(self):
        return self.__task is None


# Task wakeup reasons
_WAKEUP_NORMAL = 0     # Normal wakeup
_WAKEUP_TIMEOUT = 1    # Wakeup on timeout
_WAKEUP_INTERRUPT = 2  # Special: transfer scheduler exception to main


# Important system invariants:
#   - A running task is not on any waiting queue.
#       This is enforced by:
#       1) when a task it suspended it is recorded on waiting queues by using
#          a shared _Wakeup() object;
#       2) the .wakeup() method is always used before resuming the task.

class _Scheduler(object):
    '''Coroutine activity scheduler.'''

    # The scheduler runs in a dedicated stack.  It doesn't need much stack.
    SCHEDULER_STACK_SIZE = 65536

    @classmethod
    def create(cls):
        '''Creates the scheduler in its own coroutine and starts it running.
        We switch to the scheduler long enough for it to complete
        initialisation.'''
        # We run the scheduler in its own coroutine to allow the main task to
        # participate in scheduling.  This produces its own complications but
        # makes for a more usable system.
        current = _coroutine.get_current()
        scheduler_task = _coroutine.create(
            current, cls.__scheduler, cls.SCHEDULER_STACK_SIZE)
        return _coroutine.switch(scheduler_task, current)

    @classmethod
    def __scheduler(cls, main_task):
        '''The top level scheduler loop.  Starts by creating the scheduler,
        and then manages dispatching from the top level.'''

        # First create the scheduler and pass it back to our caller, who we
        # expect to be the main task.  The next time we get control it's time
        # to run the scheduling loop.
        self = cls()
        _coroutine.switch(main_task, self)

        # If the schedule loop raises an exception then propagate the
        # exception up to the main thread before restarting the scheduler.
        # This has mostly the right effects: a standalone program will
        # terminate, and an interactive program will receive back control, and
        # the scheduler should carry on operating.
        while True:
            try:
                self.__schedule_loop()
            except:
                # Switch to the main task asking it to re-raise the interrupt.
                # First we have to make sure it's not on the run queue.
                for index, (task, reason) in enumerate(self.__ready_queue):
                    if task is main_task:
                        del self.__ready_queue[index]
                        break
                # All task wakeup entry points will interpret this as a
                # request to re-raise the exception.
                _coroutine.switch(main_task, _WAKEUP_INTERRUPT)

    def __init__(self):
        # List of all tasks that are currently ready to be dispatched.
        self.__ready_queue = []
        # List of tasks waiting for ready_queue to become empty
        self.__yield_queue = _WakeupQueue()
        # List of tasks waiting for a timeout
        self.__timer_queue = _TimerQueue()
        # Scheduler coroutine: this will be switched to whenever any other
        # task decides to sleep.
        self.__coroutine = _coroutine.get_current()
        # Initially the schedule loop will run freely with its own select.
        self.__poll_callback = None
        # Dictionary of waitable descriptors for which polling needs to be
        # done.  Each entry consists of an event mask together with a list of
        # interested tasks.
        self.__poll_queue = {}
        # By default use blocking poll while waiting for the next event.
        self._poll_block = coselect.poll_block


    def __tick(self):
        '''This must be called regularly to ensure that all waiting tasks are
        processed.  It processes all tasks that are ready to run and then runs
        all timers that have expired.'''
        # Wake up all the expired timers on entry.  These go to the end of
        # the ready queue.
        self.__timer_queue.wake_expired()
        # If the ready queue is still empty, now's the time to run the yield
        # queue.
        if not self.__ready_queue:
            self.__yield_queue.wake(True)

        # Pick up the ready queue and process every task in it.  When each
        # task is resumed it is passed a flag indicating whether it has been
        # resumed because of an expired timer, or for some other reason
        # (typically either a voluntary suspend, or a successful wait for an
        # event).
        ready_queue = self.__ready_queue
        self.__ready_queue = []
        for task, reason in ready_queue:
            _coroutine.switch(task, reason)

    def __schedule_loop(self):
        '''This runs a scheduler loop without returning.'''
        while True:
            # Dispatch all waiting tasks
            self.__tick()

            # Now see how long we have to wait for the next tick
            if self.__ready_queue or self.__yield_queue:
                # There are ready tasks: don't wait
                delay = 0
            elif self.__timer_queue:
                # There are timers waiting to fire: wait for the first one.  We
                # don't sleep for less than 1ms: there's not a lot of point in a
                # shorter timeout, and this works around some timer calculation
                # quirks.
                delay = max(self.__timer_queue.timeout() - time.time(), 0.001)
            else:
                # Nothing to do: block until something external happens.
                delay = None

            # Finally suspend until something is ready.
            self.__wakeup_poll(self.__poll_suspend(delay))

    def __poll_suspend(self, delay):
        '''Suspends the scheduler until the appropriate ready condition is
        reached.  Returns lists of ready file descriptors and events.'''
        poll_list, self.__poll_queue = \
            coselect._compute_poll_list(self.__poll_queue)
        if self.__poll_callback is None:
            # If we're not being polled from outside, run our own poll.
            return self._poll_block(poll_list, delay)
        else:
            # If the scheduler loop was invoked from outside then return
            # control back to the caller: it will provide the select
            # operation we need.
            return self.__poll_callback.switch(poll_list, delay)

    def poll_scheduler(self, ready_list):
        '''This is called when the scheduler needs to be controlled from
        outside.  It will perform a full round of scheduling before returing
        control to the caller.
            Two values are returned, a list of descriptors and events plus
        a timeout, being precisely the values required for a call to
        poll_block().  A sensible default outer scheduler loop would be

            ready_list = []
            while True:
                ready_list = poll_block(*poll_scheduler(ready_list))
        '''
        assert self.__poll_callback is None, 'Nested pollers will not work'

        # Switching to the scheduler will return control to us when the next
        # round is complete.
        #    Note that the first time this is called we may get an incomplete
        # schedule, as we may be resuming inside the dispatch loop: in effect
        # the first call to this routine interrupts the original scheduler.
        self.__poll_callback = _coroutine.get_current()
        result = _coroutine.switch(self.__coroutine, ready_list)
        self.__poll_callback = None

        if result == _WAKEUP_INTERRUPT:
            # This case arises if we are main and the scheduler just died.
            raise
        else:
            return result


    def spawn(self, function, stack_size):
        '''Spawns a new task: function is spawned as a new background task
        as a child of the scheduler task.'''
        task = _coroutine.create(self.__coroutine, function, stack_size)
        self.__ready_queue.append((task, _WAKEUP_NORMAL))

    def do_yield(self, until):
        '''Hands control to the next task with work to do, will return as
        soon as there is time.'''
        self.wait_until(until, self.__yield_queue, None)

    def wait_until(self, until, suspend_queue, wakeup):
        '''The calling task is suspended.  If a deadline is given then the
        task will definitely be woken up when the deadline is reached if not
        before.  If a suspend_queue is given then the task is added to it
        (and it is the caller's responsibility to ensure the task is woken
        up, with a call to wakeup()).
            Returns True iff the wakeup is from a timeout.'''
        # If no wakeup has been specified, create one.  This is a key
        # component for ensuring consistent behaviour of the system: the
        # wakeup object ensures each task is only woken up exactly once.
        if wakeup is None:
            wakeup = self.__Wakeup(suspend_queue, until)

        # If a timeout or a suspension queue has been specified, add
        # ourselves as appropriate.  Failing either of these it's up to the
        # caller to arrange a wakeup.
        if suspend_queue is not None:
            suspend_queue.append(wakeup)
        if until is not None:
            self.__timer_queue.put(wakeup, until)

        # Suspend until we're woken.
        # Normally this call will return control to __tick(), but there are
        # two other cases to consider.  On the very first suspend control is
        # returned to the top of __scheduler(), and more interestingly, on
        # suspending immediately after calling poll_scheduler() control is
        # returned to __select().  This last case expects a list of ready
        # descriptors to be returned, so we have to be compatible with this!
        result = _coroutine.switch(self.__coroutine, [])
        if result == _WAKEUP_INTERRUPT:
            # We get here if main is suspended and the scheduler decides
            # to die.  Make sure our wakeup is cancelled, and then
            # re-raise the offending exception.
            wakeup.wakeup(result)
            raise
        else:
            return result == _WAKEUP_TIMEOUT

    def poll_until(self, poller, until):
        '''Cooperative poll: the calling task is suspended until one of
        the specified waitable objects becomes ready or the timeout expires.
        '''
        # Add our poller to the appropriate poll event queues so that we'll
        # get woken.  Note that we don't need to worry about coming off the
        # queue: this'll be managed in _compute_poll_list later on
        poller.wakeup = self.__Wakeup(None, until)
        for file in poller.events:
            self.__poll_queue.setdefault(file, []).append(poller)
        # It's vital to yield during this call, even if we have actually
        # timed out -- otherwise the wakeup we've just added to the poll
        # queue will get processed when it's no longer valid (oops).
        self.wait_until(until, None, poller.wakeup)


    def __Wakeup(self, queue, until):
        if until is None:
            return _Wakeup(self.__wakeup_task, queue, None)
        else:
            return _Wakeup(self.__wakeup_task, queue, self.__timer_queue)

    def __wakeup_task(self, task, reason):
        if reason != _WAKEUP_INTERRUPT:
            self.__ready_queue.append((task, reason))

    def __wakeup_poll(self, poll_result):
        '''Called with the result of a system poll: a list of file descriptors
        and wakeup reasons.  Each waiting task is informed.'''
        # Work through all the notified files: with each file is a received
        # event mask which we'll pass through to the interested task.
        #
        # Some care is required here if we are to neither deliver spurious
        # wakeups nor lose wakeups.
        #     We make two assumption about our wakeup call, translating into
        # assumptions on either coselect.poll_block or poll_scheduler:
        #   1/ if an event is ready on a file we will eventually be notified;
        #   2/ if an event is not ready we will not be notified -- in other
        #      words, if a poll notify occurs we can safely access the file
        #      without risk of blocking.
        #
        # The goal of the loop below is to translate these assumptions into
        # corresponding properties on poll_until.  The problem arises when
        # there is more than one listener on an event, as the first listener
        # may consume the event before subsequent listeners receive it.
        #     The simplest solution is to be to communicate each event to just
        # one interested listener, but ensure that the event remains
        # monitored.
        for file, events in poll_result:
            for poller in self.__poll_queue.get(file, []):
                # Consume any events taken by the woken process
                events &= ~poller.notify_wakeup(file, events)


class Timedout(Exception):
    '''Waiting for event timed out.'''


def AbsTimeout(timeout):
    '''A timeout is represented in one of three forms:

    None            A timeout that never expires
    interval        A relative timeout interval
    (deadline,)     An absolute deadline

    This routine checks that the given input is in one of these three forms
    and returns a timeout in absolute deadline format.'''
    if timeout is None:
        return None
    elif isinstance(timeout, tuple):
        return timeout
    else:
        return (timeout + time.time(),)

def GetDeadline(timeout):
    '''Returns the deadline associated with the given timeout, or None if there
    is no deadline.'''
    if timeout is None:
        return None
    elif isinstance(timeout, tuple):
        return timeout[0]
    else:
        return timeout + time.time()

def Deadline(deadline):
    '''Converts a deadline into a timeout.'''
    return (deadline,)


class EventBase(object):
    '''The base class for implementing events and signals.'''

    __slots__ = [
        '__wait_queue',     # Queue of cothreads waiting to be woken
        '__wait_abort',     # Count of abortable waits.
    ]

    def __init__(self):
        # List of tasks currently waiting to be woken up.
        self.__wait_queue = _WakeupQueue()
        # Number of aborted waits that need to be emulated.  This is
        # incremented by subclasses for each _Wakeup that needs to be
        # simulated.
        self.__wait_abort = 0

    def _WaitUntil(self, timeout):
        '''Suspends the calling task until _Wakeup() is called.  Raises an
        exception if a timeout occurs first.'''
        # If the event object is not ready we always yield control to ensure
        # that other ready cothreads get the opportunity to run.
        _validate_thread()
        if _scheduler.wait_until(GetDeadline(timeout), self.__wait_queue, None):
            raise Timedout('Timed out waiting for event')

    def _Wakeup(self, wake_all):
        '''Wakes one or all waiting tasks.  Returns False if an aborted wait
        needs to be emulated.'''
        _validate_thread()
        if self.__wait_abort and not wake_all:
            # This is a special case: an aborted wait needs to be completed.
            # This occurs when waiting needs to be simulated, in which case
            # any resources consumed by the reader need to be consumed by the
            # waker instead!
            self.__wait_abort -= 1
            return False
        else:
            self.__wait_abort = 0
            self.__wait_queue.wake(wake_all)
            return True

    def _AbortWait(self):
        self.__wait_abort += 1


class Spawn(EventBase):
    '''This class is used to wrap cooperative threads: every task (except
    for main) managed by the scheduler should be an instance of this class.'''

    __slots__ = [
        '__function',       # Function implementing cothread action
        '__args',           # Positional arguments for action
        '__kargs',          # Keyword arguments for action
        '__result',         # Result when action has completed
        '__raise_on_wait',  # Action to take on exception
    ]

    # Set of all active processes for debugging
    Cothreads = set()

    def __init__(self, function, *args, **kargs):
        '''The given function and arguments will be called as a new task.
        All of the arguments will be be passed through to function, except for
        the special keyword raise_on_wait which defaults to False.
            If raise_on_wait is set then any exception raised during the
        execution of this task will be postponed until Wait() is called.  This
        allows such exceptions to be caught without disturbing the normal
        operation of the system.  Otherwise any exception is reported.'''
        EventBase.__init__(self)
        self.__function = function
        self.__args = args
        self.__kargs = kargs
        self.__result = ()
        self.__raise_on_wait = kargs.pop('raise_on_wait', False)
        # Hand control over to the run method in the scheduler.
        _validate_thread()
        _scheduler.spawn(self.__run, kargs.pop('stack_size', 0))
        self.Cothreads.add(self)

    def __run(self, _):
        try:
            # Try for normal successful result.
            self.__result = (True,
                self.__function(*self.__args, **self.__kargs))
        except:
            # Oops: the task terminated with an exception.
            if self.__raise_on_wait:
                # The creator of the task is willing to catch this exception,
                # so hang onto it now until Wait() is called.
                self.__result = (False, sys.exc_info())
            else:
                # No good.  We can't allow this exception to propagate, as
                # doing so will kill the scheduler.  Instead report the
                # traceback right here.
                print('Spawned task',
                    getattr(self.__function, '__name__', '(unknown)'),
                    'raised uncaught exception', file = sys.stderr)
                traceback.print_exc()
                self.__result = (True, None)
        if not self._Wakeup(False):
            # Aborted wakeup: consume the result now, will cause a subsequent
            # Wait() to fail, which it should.
            del self.__result

        self.Cothreads.remove(self)
        # See wait_until() for an explanation of this return value.
        return []

    def __bool__(self):
        '''Tests whether the event is signalled.'''
        return bool(self.__result)

    def Wait(self, timeout = None):
        '''Waits until the task has completed.  May raise an exception if the
        task terminated with an exception and raise_on_wait was selected.
        Can only be called once, as the result is deleted after call.'''
        if not self.__result:
            self._WaitUntil(timeout)
        ok, result = self.__result
        if ok:
            return result
        else:
            try:
                # Re-raise the exception that actually killed the task here
                # where it can be received by whoever waits on the task.
                raise result[1].with_traceback(result[2])
            finally:
                # In this case result and self.__result contain a traceback.  To
                # avoid circular references which will delay garbage collection,
                # ensure these variables are deleted before the exception is
                # caught.
                del self.__result
                del result

    def AbortWait(self):
        '''Called instead of performing a proper wait to release any resources
        that might be consumed until the wait occurs.'''
        if self.__result:
            # Result has already arrived.  Consume it silently now.
            del self.__result
        else:
            # Still need to wait: need to abort the next wakeup.
            self._AbortWait()


class Event(EventBase):
    '''Any number of tasks can wait for an event to occur.  A single value
    can also be associated with the event.'''

    __slots__ = [
        '__value',          # Value on this event
        '__auto_reset',     # Whether value is consumed when taken
    ]

    def __init__(self, auto_reset = True):
        '''An event object is either signalled or reset.  Any task can wait
        for the object to become signalled, and it will be suspended until
        this occurs.

        The intial value can be specified, as can the behaviour on succesfully
        signalling a process: if auto_reset=True is specified then only one
        task at a time sees any individual signal on this object.'''
        EventBase.__init__(self)
        self.__value = ()
        self.__auto_reset = auto_reset

    def __bool__(self):
        '''Tests whether the event is signalled.'''
        return bool(self.__value)

    def Wait(self, timeout = None):
        '''The caller will block until the event becomes true, or until the
        timeout occurs if a timeout is specified.  A Timeout exception is
        raised if a timeout occurs.'''
        # If one task resets the event while another is waiting the wait may
        # fail, so we have to loop here.
        deadline = AbsTimeout(timeout)
        while not self.__value:
            self._WaitUntil(deadline)

        ok, result = self.__value
        if self.__auto_reset:
            # If this is an auto reset event then we reset it on exit;
            # this means that we're the only thread that sees it being
            # signalled.
            self.__value = ()

        # Finally return the result as a value or raise an exception.
        if ok:
            return result
        else:
            raise result

    def AbortWait(self):
        '''Called instead of performing a proper wait to release any resources
        that might be consumed until the wait occurs.'''
        # If this isn't an auto_reset event then our aborted wait makes no
        # difference.  Otherwise we either consume the value now or on the
        # next wakeup.
        if self.__auto_reset:
            if self.__value:
                self.Reset()
            else:
                self._AbortWait()

    def Signal(self, value = None):
        '''Signals the event.  Any waiting tasks are scheduled to be woken.'''
        self.__value = (True, value)
        if not self._Wakeup(not self.__auto_reset):
            self.Reset()

    def SignalException(self, exception):
        '''Signals the event with an exception: the next call to wait will
        receive an exception instead of a normal return value.'''
        self.__value = (False, exception)
        if not self._Wakeup(not self.__auto_reset):
            self.Reset()

    def Reset(self):
        '''Resets the event (and erases the value).'''
        self.__value = ()


class Pulse(EventBase):
    '''Somewhat equivalent to pthread condition variable: any number of waiters
    will be woken by calling the Signal() method, but there is no state and
    nothing is returned from Wait().'''

    def Wait(self, timeout = None):
        self._WaitUntil(timeout)

    def Signal(self, wake_all = True):
        self._Wakeup(wake_all)

    AbortWait = EventBase._AbortWait


class EventQueue(EventBase):
    '''A queue of objects.  A queue can also be treated as an iterator.'''

    __slots__ = [
        '__queue',          # Queue of values
        '__closed',         # Used to halt iteration over this queue
    ]

    def __init__(self):
        EventBase.__init__(self)
        self.__queue = []
        self.__closed = False

    def __len__(self):
        '''Returns the number of objects waiting on the queue.'''
        return len(self.__queue)

    def Wait(self, timeout = None):
        '''Returns the next object from the queue, or raises a Timeout
        exception if the timeout expires first.'''
        deadline = AbsTimeout(timeout)
        while not self.__queue and not self.__closed:
            self._WaitUntil(deadline)
        if self.__queue:
            return self.__queue.pop(0)
        else:
            raise StopIteration

    def AbortWait(self):
        '''Called instead of performing a proper wait to release any resources
        that might be consumed until the wait occurs.'''
        if self.__queue:
            self.__queue.pop(0)
        elif not self.__closed:
            self._AbortWait()

    def Signal(self, value):
        '''Adds the given value to the tail of the queue.'''
        assert not self.__closed, 'Can\'t write to a closed queue'
        self.__queue.append(value)
        if not self._Wakeup(False):
            self.__queue.pop(0)

    def close(self):
        '''An event queue can be closed.  This will cause waiting to raise
        the StopIteration exception (once existing entries have been read),
        and will prevent any further signals to the queue.'''
        self.__closed = True
        self._Wakeup(True)

    def __iter__(self):
        '''An event queue can itself be treated as an iterator: this allows
        event dispatching using a for loop, and provides some support for
        combining queues.'''
        return self

    def next(self):
        return self.Wait()
    __next__ = next


class ThreadedEventQueue(object):
    '''An event queue designed to work with threads.'''

    __slots__ = [
        '__values',         # List of queued values
        '__signal',         # File handle used to notify new value
        'wait_descriptor',  # File handle waited on for new values
    ]

    def __init__(self):
        # According to the documentation this is thread safe, so we don't
        # need to take any particular precautions when using this!
        self.__values = collections.deque()
        self.wait_descriptor, self.__signal = os.pipe()

    def __len__(self):
        '''Returns the number of objects waiting on the queue.'''
        return len(self.__values)

    def Wait(self, timeout = None):
        '''Waits for a value to be written to the queue.  This can safely be
        called from either a cothread or another thread: the appropriate form
        of cooperative or normal blocking will be selected automatically.'''
        if _thread.get_ident() == _scheduler_thread_id:
            # Normal cothread case, use cooperative wait
            poll = coselect.poll_list
        else:
            # Another thread, so block caller until ready
            poll = coselect.poll_block
        if not poll([(self.wait_descriptor, coselect.POLLIN)], timeout):
            raise Timedout('Timed out waiting for signal')

        os.read(self.wait_descriptor, 1)
        return self.__values.popleft()

    def Signal(self, value):
        '''Posts a value to the event queue.  This can safely be called from
        a thread or a cothread.'''
        self.__values.append(value)
        os.write(self.__signal, b'-')



# Implements asynchronous (and "lock free") synchronisation from any Python
# thread to the main cothread thread.  Technically the Python Global Interpreter
# Lock (GIL) plays an essential role in this code by serialising all the actions
# here and ensuring that collections.deque actions are atomic (which follows
# from its implementation as a C extension).
#
# Note that the signalling from Callback() to the callback_events() loop is
# rather delicate.  Care is taken here to reduce the number of os.read/write
# actions as these involve costly system calls, but without the hazard of losing
# events which would result in deadlock.
class _Callback:
    COTHREAD_CALLBACK_STACK = \
        int(os.environ.get('COTHREAD_CALLBACK_STACK', 1024 * 1024))

    def __init__(self):
        self.values = collections.deque()
        self.wait, self.signal = os.pipe()
        self.waiting = False
        Spawn(self.callback_events, stack_size = self.COTHREAD_CALLBACK_STACK)

    def callback_events(self):
        while True:
            self.waiting = True
            if not self.values:
                coselect.poll_list([(self.wait, coselect.POLLIN)])
                os.read(self.wait, 4096)    # Consume all pending wakeups

            while self.values:
                action, args = self.values.popleft()
                try:
                    action(*args)
                except:
                    print('Asynchronous callback raised uncaught exception',
                        file = sys.stderr)
                    traceback.print_exc()
            action = args = None

    def __call__(self, action, *args):
        '''This can be called from within any Python thread to arrange for
        action(*args) to be called in the context of the cothread thread.'''
        self.values.append((action, args))
        if self.waiting:
            self.waiting = False
            os.write(self.signal, b'-')


def CallbackResult(action, *args, **kargs):
    '''Perform action in the main cothread and return a result.'''
    callback = kargs.pop('callback_queue', Callback)
    timeout  = kargs.pop('callback_timeout', None)
    spawn    = kargs.pop('callback_spawn', True)

    if _scheduler_thread_id == thread.get_ident():
        return action(*args, **kargs)
    else:
        event = threading.Event()
        action_result = [False, None]
        def do_action():
            try:
                action_result[0] = True
                action_result[1] = action(*args, **kargs)
            except:
                action_result[0] = False
                action_result[1] = sys.exc_info()
            event.set()

        # Hand the action over to the cothread carrying thread for action and
        # wait for the result.
        if spawn:
            callback(Spawn, do_action)
        else:
            callback(do_action)
        if not event.wait(timeout):
            raise Timedout('Timed out waiting for callback result')

        # Return result or raise caught exception as appropriate.
        ok, result = action_result
        if ok:
            return result
        else:
            raise result[0], result[1], result[2]

        # Note: raising entire stack backtrace context might be dangerous, need
        # to think about this carefully, particularly if the corresponding stack
        # has been swapped out...


class Timer(object):
    '''A cancellable one-shot or auto-retriggering timer.'''

    __slots__ = [
        '__timeout',        # Time to wait until triggering timer
        '__callback',       # Function to call when timer fires
        '__retrigger',      # Enables retriggering timers
        '__reuse',          # Set if timer can be reused
        '__control',        # Event object for controlling timer
        '__fire',           # Controls action when event timeout occurs
    ]

    def __init__(self, timeout, callback,
            retrigger = False, reuse = False, stack_size = 0):
        '''The callback will be called (with no arguments) after the specified
        timeout.  If retrigger is set then the timer will automatically
        retrigger until it is cancelled.  Unless reuse or retrigger is set the
        timer will be cancelled once it fires and cannot be reused.'''
        assert callable(callback), 'Ensure the callback is callable'
        self.__timeout = timeout
        self.__callback = callback
        self.__retrigger = retrigger        # Auto retrigger on each timeout
        self.__reuse = reuse or retrigger   # Keep timer alive
        self.__control = Event()            # Used to control main loop
        self.__fire = True                  # False if control event pending
        Spawn(self.__timer, stack_size = stack_size)

    def __timer(self):
        running = True
        while running:
            try:
                self.__control.Wait(self.__timeout)
            except Timedout:
                if self.__fire:
                    if not self.__retrigger:
                        # Unless we're automatically retriggering, any new
                        # timeout has to be specified anew.
                        self.__timeout = None
                    self.__callback()
            else:
                self.__fire = True      # We've seen the control event

            running = self.__reuse

        del self.__callback     # Try to avoid reference loops

    def cancel(self):
        '''Cancels the timer: the timer is guaranteed not to fire once this
        call has been made.  A cancelled timer cannot be reset.'''
        self.__reuse = False

        self.__fire = False
        self.__control.Signal()

    def reset(self, timeout, retrigger=None):
        '''Resets the timer.  The timeout is reset to the given timeout and the
        timer is restarted.  A timeout of None can be used to temporarily
        suspend a timer.'''
        assert self.__reuse, 'Cannot reuse this timer'
        self.__timeout = timeout
        if retrigger is not None:
            self.__retrigger = retrigger

        self.__fire = False
        self.__control.Signal()


def WaitForAll(event_list, timeout = None):
    '''Waits for all events in the event list to become ready or for the
    timeout to expire.'''
    # Make sure that the timeout is actually a deadline, then it's easy to do
    # all the waits in sequence.
    timeout = AbsTimeout(timeout)
    # Unfortunately our waiting can be interrupted by an exception.  To avoid
    # leaking memory in this case we perform simulated waits on any remaining
    # events.  This is a good deal more complicated than
    #       return [event.Wait(timeout) for event in event_list]
    # which is what it ought to be!
    event_list = list(event_list)
    result = []
    try:
        n = -1      # In case event_list is empty!
        for n, event in enumerate(event_list):
            result.append(event.Wait(timeout))
    finally:
        for event in event_list[n+1:]:
            event.AbortWait()
    return result



# Other possibly desirable entites:
#
#   The ability to wait for an event to occur on one of a set of objects.
#       This would probably require quite deep hooking into the queueing
#       mechanism, and seems of limited value (the natural alternative is to
#       create a task per event).
#
#   The ability to kill a task
#       This is probably doable with something equivalent to the .throw greenlet
#       method (or even with a special wakeup value), but may require some care.


_QuitEvent = Event(auto_reset = False)

def Quit():
    '''Signals the quit event.  Once signalled it stays signalled.'''
    _QuitEvent.Signal()

def WaitForQuit(catch_interrupt = True):
    '''Waits for the quit event to be signalled.  If catch_interrupt is True
    then control-C will only signal the quit event and will not generate an
    exception; this does mean that the only way to interrupt a misbehaving loop
    is to use another signal such as SIGQUIT (C-\)'''
    if catch_interrupt:
        import signal
        def quit(signum, frame):
            Callback(_QuitEvent.Signal)
        signal.signal(signal.SIGINT, quit)

    _QuitEvent.Wait()


# There is only the one scheduler, which we create right away.  A dedicated
# scheduler task is created: this allows the main task to suspend, but does
# mean that the scheduler is not the parent of all the tasks it's managing.
_scheduler = _Scheduler.create()
# We hang onto the thread ID for the cothread thread (at present there can
# only be one) so that we can recognise when we're in another thread.
_scheduler_thread_id = _thread.get_ident()


# Thread validation: ensure cothreads aren't used across threads!
def _validate_thread():
<<<<<<< HEAD
    assert _scheduler_thread_id == _thread.get_ident(), \
        'Cannot use cothread with multiple threads.  Consider using ' \
        'Callback or ThreadedEventQueue if necessary.'
=======
    assert _scheduler_thread_id == thread.get_ident(), \
        'Cannot call into cothread from another thread.  Consider using ' \
        'Callback or CallbackResult.'
>>>>>>> 7ad63cea

# This is the asynchronous callback method.
Callback = _Callback()


def SleepUntil(deadline):
    '''Sleep until the specified deadline.  Control will always be yielded,
    even if the timeout has already passed.'''
    _validate_thread()
    _scheduler.wait_until(deadline, None, None)

def Sleep(timeout):
    '''Sleep until the specified timeout has expired.'''
    SleepUntil(GetDeadline(timeout))

def Yield(timeout = 0):
    '''Hands control back to the scheduler.  Control is returned either after
    the specified timeout has passed, or as soon as there are no active jobs
    waiting to be run.'''
    _validate_thread()
    _scheduler.do_yield(GetDeadline(timeout))<|MERGE_RESOLUTION|>--- conflicted
+++ resolved
@@ -72,12 +72,8 @@
 import bisect
 import traceback
 import collections
-<<<<<<< HEAD
 import _thread
-=======
-import thread
 import threading
->>>>>>> 7ad63cea
 
 from . import _coroutine
 
@@ -972,7 +968,7 @@
     timeout  = kargs.pop('callback_timeout', None)
     spawn    = kargs.pop('callback_spawn', True)
 
-    if _scheduler_thread_id == thread.get_ident():
+    if _scheduler_thread_id == _thread.get_ident():
         return action(*args, **kargs)
     else:
         event = threading.Event()
@@ -1000,7 +996,7 @@
         if ok:
             return result
         else:
-            raise result[0], result[1], result[2]
+            raise result[1].with_traceback(result[2])
 
         # Note: raising entire stack backtrace context might be dangerous, need
         # to think about this carefully, particularly if the corresponding stack
@@ -1141,15 +1137,9 @@
 
 # Thread validation: ensure cothreads aren't used across threads!
 def _validate_thread():
-<<<<<<< HEAD
     assert _scheduler_thread_id == _thread.get_ident(), \
-        'Cannot use cothread with multiple threads.  Consider using ' \
-        'Callback or ThreadedEventQueue if necessary.'
-=======
-    assert _scheduler_thread_id == thread.get_ident(), \
         'Cannot call into cothread from another thread.  Consider using ' \
         'Callback or CallbackResult.'
->>>>>>> 7ad63cea
 
 # This is the asynchronous callback method.
 Callback = _Callback()
